import copy
import time
import tracemalloc
from functools import wraps

import dlt
import pandas as pd
from flatdict import FlatDict
<<<<<<< HEAD

=======
import dlt
import json
import gc
>>>>>>> 98bd73b2

def generate_sample_data(num_players):
    """
    Generates a match_details dictionary with rugby player individual stats.
    This imitate a real-life API endpoint.
    """
    players = []
    for i in range(1, num_players + 1):
        if 1 <= i <= 8:
            position = "Forward"
        elif 9 <= i <= 15:
            position = "Back"
        else:  # Substitutes doesnt matter for the example
            position = "Substitute"
        # logic to define if player is a substitute
        is_substitute = i > 15

        player = {
            "player_id": i,
            "name": f"Player {i}",
            "position": position,
            "substitute": is_substitute,
            "match_stats": {
                "points": (i % 3) * 5,
                "tries": i % 3,
                "turnovers_conceded": i % 4,
                "offload": i % 5,
                "dominant_tackles": i % 10,
                "missed_tackles": i % 5,
                "tackle_success": round(0.85 + (i % 15) / 100, 2),
                "tackle_try_saver": i % 2,
                "tackle_turnover": i % 3,
                "penalty_goals": i % 2,
                "missed_penalty_goals": i % 2,
                "conversion_goals": i % 4,
                "missed_conversion_goals": i % 4,
                "drop_goals_converted": i % 1,
                "drop_goal_missed": i % 2,
                "runs": i % 20 + 5,
                "metres": (i % 20 + 5) * 8,
                "clean_breaks": i % 4,
                "defenders_beaten": i % 6,
                "try_assists": i % 2,
                "passes": i % 30 + 10,
                "bad_passes": i % 5,
                "rucks_won": i % 15,
                "rucks_lost": i % 3,
                "lineouts_won": i % 4,
                "penalties_conceded": i % 3,
            },
        }
        players.append(player)

    return {
        "match_id": 12345,
        "date": "2025-07-27",
        "venue": "Small Mem Stadium",
        "home": {
            "team_id": 101,
            "team_name": "The Bloody Ingestors",
            "teamsheet": players,
        },
        "away": {},
    }


# --- Benchmarking Setup ---
results_list = []


def benchmark(func):
    """Decorator to measure and store performance."""

    @wraps(func)
    def wrapper(*args, **kwargs):
        tracemalloc.start()
        start_time = time.perf_counter()
        result = func(*args, **kwargs)
        end_time = time.perf_counter()
        current, peak = tracemalloc.get_traced_memory()
        tracemalloc.stop()
        results_list.append(
            {
                "function": func.__name__,
                "time_in_s": end_time - start_time,
                "memory_in_mb": peak / 10**6,
            }
        )
        return result

    return wrapper


# --- Flattening Functions ---
## Native python


@benchmark
def manual_flatten(match_details):
    """
    A pure nonesense manual function that flattens the player stats using a list comprehension.
    Used as reference for very static way !
    """
<<<<<<< HEAD
    player_stats = []
    player_list = match_details.get("home", {}).get("teamsheet", [])

    for player in player_list:
        flat_stats = player.get("match_stats", {})
        player_row = {
            "player_id": player.get("player_id"),
            "name": player.get("name"),
            "position": player.get("position"),
            "substitute": player.get("substitute"),
            **flat_stats,
        }
        player_stats.append(player_row)

    return player_stats


=======
    player_list = match_details.get('home', {}).get('teamsheet', [])

    player_stats = [
        {
            'player_id': player.get('player_id'),
            'name': player.get('name'),
            'position': player.get('position'),
            'substitute': player.get('substitute'),
            'points': player.get('match_stats', {}).get('points', None),
            'tries': player.get('match_stats', {}).get('tries', None),
            'turnovers_conceded': player.get('match_stats', {}).get('turnovers_conceded', None),
            'offload': player.get('match_stats', {}).get('offload', None),
            'dominant_tackles': player.get('match_stats', {}).get('dominant_tackles', None),
            'missed_tackles': player.get('match_stats', {}).get('missed_tackles', None),
            'tackle_success': player.get('match_stats', {}).get('tackle_success', None),
            'tackle_try_saver': player.get('match_stats', {}).get('tackle_try_saver', None),
            'tackle_turnover': player.get('match_stats', {}).get('tackle_turnover', None),
            'penalty_goals': player.get('match_stats', {}).get('penalty_goals', None),
            'missed_penalty_goals': player.get('match_stats', {}).get('missed_penalty_goals', None),
            'conversion_goals': player.get('match_stats', {}).get('conversion_goals', None),
            'missed_conversion_goals': player.get('match_stats', {}).get('missed_conversion_goals', None),
            'drop_goals_converted': player.get('match_stats', {}).get('drop_goals_converted', None),
            'drop_goal_missed': player.get('match_stats', {}).get('drop_goal_missed', None),
            'runs': player.get('match_stats', {}).get('runs', None),
            'metres': player.get('match_stats', {}).get('metres', None),
            'clean_breaks': player.get('match_stats', {}).get('clean_breaks', None),
            'defenders_beaten': player.get('match_stats', {}).get('defenders_beaten', None),
            'try_assists': player.get('match_stats', {}).get('try_assists', None),
            'passes': player.get('match_stats', {}).get('passes', None),
            'bad_passes': player.get('match_stats', {}).get('bad_passes', None),
            'rucks_won': player.get('match_stats', {}).get('rucks_won', None),
            'rucks_lost': player.get('match_stats', {}).get('rucks_lost', None),
            'lineouts_won': player.get('match_stats', {}).get('lineouts_won', None),
            'penalties_conceded': player.get('match_stats', {}).get('penalties_conceded', None)
        }
        for player in player_list
    ]

    return player_stats

# this time, we are reasonable and use the unpack operator '**'. Less lines of code, indeed !
@benchmark
def unpack_operator_flatten(match_details):
    """
    A manual function that flattens the player stats using 
    a pythonic list comprehension method and the unpack operator
    """
    player_list = match_details.get('home', {}).get('teamsheet', [])

    player_stats = [
        {
            'player_id': player.get('player_id'),
            'name': player.get('name'),
            'position': player.get('position'),
            'substitute': player.get('substitute'),
            **player.get('match_stats', {}),         # nice! unpacking operator here for unesting the dictionary
        }
        for player in player_list
    ]

    return player_stats

# generator function
>>>>>>> 98bd73b2
@benchmark
def generator_flatten(match_details):
    """
    An application-specific function that uses the python generator
    to process the player data.
    """
    from collections.abc import MutableMapping

    def flatten_gen(d, parent_key, sep):
        for k, v in d.items():
            new_key = parent_key + sep + k if parent_key else k
            if isinstance(v, MutableMapping):
                yield from flatten_gen(v, new_key, sep)
            else:
                yield new_key, v

    # This is the user-facing utility function that starts the process.
    def flatten_dict(d: MutableMapping, parent_key: str = "", sep: str = "_"):
        """A generic utility to flatten a single dictionary."""
        return dict(flatten_gen(d, parent_key, sep))

<<<<<<< HEAD
    player_list = match_details.get("home", {}).get("teamsheet", [])
    player_stats = []

    for player in player_list:
        if "match_stats" in player and isinstance(
            player["match_stats"], MutableMapping
        ):
            nested_stats = player.pop("match_stats")
            flat_stats = flatten_dict(nested_stats, sep="_")
            player.update(flat_stats)

        player_stats.append(player)

=======
    player_list = match_details.get('home', {}).get('teamsheet', [])
   # Process each player with a list comprehension
    player_stats = [
        {**{k: v for k, v in player.items() if k != 'match_stats'}, 
         **flatten_dict(player['match_stats'], sep='_')} 
        for player in player_list 
        if 'match_stats' in player and isinstance(player['match_stats'], MutableMapping)
    ]
    
>>>>>>> 98bd73b2
    return player_stats


## Library-based functions

<<<<<<< HEAD

=======
# pandas !
>>>>>>> 98bd73b2
@benchmark
def pandas_flatten(match_details):
    """Flattens player stats using pandas."""

<<<<<<< HEAD
    player_list = match_details.get("home", {}).get("teamsheet", [])
    df = pd.json_normalize(player_list, sep="_")
    df = df.rename(columns=lambda x: x.replace("match_stats_", ""))
    return df.to_dict(orient="records")

=======
    player_list = match_details.get('home', {}).get('teamsheet', [])
    df = pd.json_normalize(player_list, sep='_')
    df = df.rename(columns=lambda x: x.replace('match_stats_', ''))

    return df.to_dict(orient='records')
>>>>>>> 98bd73b2

# FlatDict
@benchmark
def flatdict_flatten(match_details):
    """Flattens player stats using the flatdict library."""

<<<<<<< HEAD
    player_stats = []
    player_list = match_details.get("home", {}).get("teamsheet", [])
    for player in player_list:
        stats = player.pop("match_stats", {})
        flat_stats = FlatDict(stats, delimiter="_")
        player.update(flat_stats)
        player_stats.append(player)
=======
    player_list = match_details.get('home', {}).get('teamsheet', [])
    player_stats = [
        player.update(FlatDict(player.pop('match_stats', {}), delimiter='_')) or player
        for player in player_list
    ]
>>>>>>> 98bd73b2

    return player_stats


## dlt Pipeline Function - note: dlt is more a ingestion tool for building pipeline
@benchmark
def dlt_flatten(match_details):
    """
    Flattens player stats using dlt pipeline structure.
    """

    @dlt.source(name="match_details_endpoint")
    def match_source(data):
        @dlt.resource(name="players_teamsheet", write_disposition="replace")
        def players_resource():
            yield data.get("home", {}).get(
                "teamsheet", []
            )  # use yield instead yield from, will be faster

        @dlt.transformer
        def player_stats(players):
            """Takes a player dict, unnests 'match_stats', and yields the result."""

            @dlt.defer  # when removed then 100k rows is processd faster
            def _get_player_stats(_player):
                if "match_stats" in _player:
                    stats = _player.pop(
                        "match_stats", {}
                    )  # seems that if yield from used then it's a str and .pop does not exist
                    _player.update(stats)
                return _player

            for _player in players:
                yield _get_player_stats(_player)

        return (
            players_resource | player_stats
        )  # pass players directly to the transformer

    pipeline = match_source(match_details)

    return list(pipeline)


# --- Main Comparison Function ---
def run_and_compare(data):
    """
    Runs all benchmarked functions and returns the results in a DataFrame.
    The global results_list is cleared for each run.
    """
    global results_list
    results_list = []  # Reset results for a clean run for this specific data size

<<<<<<< HEAD
    # Execute each function with a fresh copy of the data
    dlt_flatten(copy.deepcopy(data))
    pandas_flatten(copy.deepcopy(data))
    manual_flatten(copy.deepcopy(data))
    generator_flatten(copy.deepcopy(data))
    flatdict_flatten(copy.deepcopy(data))
=======
    import copy as cp
    
    gc.collect()
    # Execute each function with its own copy of the data to populate the results list
    pandas_data = cp.deepcopy(data)
    pandas_flatten(pandas_data)
    gc.collect()
    
    manual_data = cp.deepcopy(data)
    manual_flatten(manual_data)
    gc.collect()
>>>>>>> 98bd73b2

    generator_data = cp.deepcopy(data)
    generator_flatten(generator_data)
    gc.collect()

    unpack_data = cp.deepcopy(data)
    unpack_operator_flatten(unpack_data)
    gc.collect
    
    flatdict_data = cp.deepcopy(data)
    flatdict_flatten(flatdict_data)
    gc.collect()
    
    dlt_data = cp.deepcopy(data)
    dlt_flatten(dlt_data)

    # Create a DataFrame to perform further analysis
    df_results = pd.DataFrame(results_list)
    return df_results


# --- Main Execution Block ---
if __name__ == "__main__":
    player_counts = [23, 100, 1000, 10000, 100000]

    all_results_dfs = []

    print("=" * 50)
    print("  Starting Benchmark Suite for Multiple Data Sizes")
    print("=" * 50)

    # Loop over each defined player count
    for num in player_counts:
        print(f"\n--- Running benchmarks for {num} players ---")
        match_data = generate_sample_data(num_players=num)
        results_df_for_num = run_and_compare(match_data)
        # Add a column to identify the data size for this batch of results
        results_df_for_num["num_players"] = num

        all_results_dfs.append(results_df_for_num)
        print(results_df_for_num.sort_values(by="memory_in_mb").to_string())

    print("\n" + "=" * 50)
    print("AGGREGATED BENCHMARK RESULTS - by Memory usage")
    print("=" * 50 + "\n")

    final_comparison_df = pd.concat(all_results_dfs, ignore_index=True)
<<<<<<< HEAD
    # Reorder columns for better readability
    final_comparison_df = final_comparison_df[
        ["num_players", "function", "time_in_s", "memory_in_mb"]
    ]

    print(
        final_comparison_df.sort_values(by=["num_players", "memory_in_mb"]).to_string()
    )

    final_comparison_df.to_json("data/benchmark_results.json", orient="records")
=======
    final_comparison_df = final_comparison_df[['num_players', 'function', 'time_in_s', 'memory_in_mb']]
    print(final_comparison_df.sort_values(by=['num_players', 'memory_in_mb']).to_string())
    
    # save to json for further analyis
    final_comparison_df.to_json("data/benchmark_results.json", orient='records')
>>>>>>> 98bd73b2
<|MERGE_RESOLUTION|>--- conflicted
+++ resolved
@@ -2,17 +2,13 @@
 import time
 import tracemalloc
 from functools import wraps
+import json
+import gc
 
 import dlt
 import pandas as pd
 from flatdict import FlatDict
-<<<<<<< HEAD
-
-=======
-import dlt
-import json
-import gc
->>>>>>> 98bd73b2
+
 
 def generate_sample_data(num_players):
     """
@@ -116,25 +112,7 @@
     A pure nonesense manual function that flattens the player stats using a list comprehension.
     Used as reference for very static way !
     """
-<<<<<<< HEAD
-    player_stats = []
-    player_list = match_details.get("home", {}).get("teamsheet", [])
-
-    for player in player_list:
-        flat_stats = player.get("match_stats", {})
-        player_row = {
-            "player_id": player.get("player_id"),
-            "name": player.get("name"),
-            "position": player.get("position"),
-            "substitute": player.get("substitute"),
-            **flat_stats,
-        }
-        player_stats.append(player_row)
-
-    return player_stats
-
-
-=======
+    
     player_list = match_details.get('home', {}).get('teamsheet', [])
 
     player_stats = [
@@ -198,7 +176,6 @@
     return player_stats
 
 # generator function
->>>>>>> 98bd73b2
 @benchmark
 def generator_flatten(match_details):
     """
@@ -220,21 +197,6 @@
         """A generic utility to flatten a single dictionary."""
         return dict(flatten_gen(d, parent_key, sep))
 
-<<<<<<< HEAD
-    player_list = match_details.get("home", {}).get("teamsheet", [])
-    player_stats = []
-
-    for player in player_list:
-        if "match_stats" in player and isinstance(
-            player["match_stats"], MutableMapping
-        ):
-            nested_stats = player.pop("match_stats")
-            flat_stats = flatten_dict(nested_stats, sep="_")
-            player.update(flat_stats)
-
-        player_stats.append(player)
-
-=======
     player_list = match_details.get('home', {}).get('teamsheet', [])
    # Process each player with a list comprehension
     player_stats = [
@@ -243,56 +205,33 @@
         for player in player_list 
         if 'match_stats' in player and isinstance(player['match_stats'], MutableMapping)
     ]
-    
->>>>>>> 98bd73b2
+   
     return player_stats
 
 
 ## Library-based functions
 
-<<<<<<< HEAD
-
-=======
 # pandas !
->>>>>>> 98bd73b2
 @benchmark
 def pandas_flatten(match_details):
     """Flattens player stats using pandas."""
 
-<<<<<<< HEAD
-    player_list = match_details.get("home", {}).get("teamsheet", [])
-    df = pd.json_normalize(player_list, sep="_")
-    df = df.rename(columns=lambda x: x.replace("match_stats_", ""))
-    return df.to_dict(orient="records")
-
-=======
     player_list = match_details.get('home', {}).get('teamsheet', [])
     df = pd.json_normalize(player_list, sep='_')
     df = df.rename(columns=lambda x: x.replace('match_stats_', ''))
 
     return df.to_dict(orient='records')
->>>>>>> 98bd73b2
 
 # FlatDict
 @benchmark
 def flatdict_flatten(match_details):
     """Flattens player stats using the flatdict library."""
 
-<<<<<<< HEAD
-    player_stats = []
-    player_list = match_details.get("home", {}).get("teamsheet", [])
-    for player in player_list:
-        stats = player.pop("match_stats", {})
-        flat_stats = FlatDict(stats, delimiter="_")
-        player.update(flat_stats)
-        player_stats.append(player)
-=======
     player_list = match_details.get('home', {}).get('teamsheet', [])
     player_stats = [
         player.update(FlatDict(player.pop('match_stats', {}), delimiter='_')) or player
         for player in player_list
     ]
->>>>>>> 98bd73b2
 
     return player_stats
 
@@ -346,16 +285,6 @@
     global results_list
     results_list = []  # Reset results for a clean run for this specific data size
 
-<<<<<<< HEAD
-    # Execute each function with a fresh copy of the data
-    dlt_flatten(copy.deepcopy(data))
-    pandas_flatten(copy.deepcopy(data))
-    manual_flatten(copy.deepcopy(data))
-    generator_flatten(copy.deepcopy(data))
-    flatdict_flatten(copy.deepcopy(data))
-=======
-    import copy as cp
-    
     gc.collect()
     # Execute each function with its own copy of the data to populate the results list
     pandas_data = cp.deepcopy(data)
@@ -365,7 +294,6 @@
     manual_data = cp.deepcopy(data)
     manual_flatten(manual_data)
     gc.collect()
->>>>>>> 98bd73b2
 
     generator_data = cp.deepcopy(data)
     generator_flatten(generator_data)
@@ -413,21 +341,9 @@
     print("=" * 50 + "\n")
 
     final_comparison_df = pd.concat(all_results_dfs, ignore_index=True)
-<<<<<<< HEAD
-    # Reorder columns for better readability
-    final_comparison_df = final_comparison_df[
-        ["num_players", "function", "time_in_s", "memory_in_mb"]
-    ]
-
-    print(
-        final_comparison_df.sort_values(by=["num_players", "memory_in_mb"]).to_string()
-    )
-
-    final_comparison_df.to_json("data/benchmark_results.json", orient="records")
-=======
+
     final_comparison_df = final_comparison_df[['num_players', 'function', 'time_in_s', 'memory_in_mb']]
     print(final_comparison_df.sort_values(by=['num_players', 'memory_in_mb']).to_string())
     
     # save to json for further analyis
-    final_comparison_df.to_json("data/benchmark_results.json", orient='records')
->>>>>>> 98bd73b2
+    final_comparison_df.to_json("data/benchmark_results.json", orient='records')